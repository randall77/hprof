--- conflicted
+++ resolved
@@ -17,11 +17,7 @@
 
 const (
 	defaultAddr = ":8080" // default webserver address
-<<<<<<< HEAD
-	maxFields = 4096+1
-=======
-	maxFields   = 4096
->>>>>>> 02338684
+	maxFields   = 4096 + 1
 )
 
 var (
@@ -214,7 +210,7 @@
 			off += 3 * d.PtrSize
 		case read.FieldKindBytesElided:
 			typ = "raw bytes"
-			value = fmt.Sprintf("... %d elided bytes ...", uint64(len(b)) - off)
+			value = fmt.Sprintf("... %d elided bytes ...", uint64(len(b))-off)
 			off = uint64(len(b))
 		}
 		r = append(r, Field{f.Name, typ, value})
